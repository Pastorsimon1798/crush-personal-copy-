--- conflicted
+++ resolved
@@ -106,12 +106,7 @@
 		program := tea.NewProgram(
 			tui.New(app),
 			tea.WithAltScreen(),
-<<<<<<< HEAD
-=======
-			tea.WithKeyReleases(),
-			tea.WithUniformKeyLayout(),
 			tea.WithContext(ctx),
->>>>>>> 58e2f720
 			tea.WithMouseCellMotion(),            // Use cell motion instead of all motion to reduce event flooding
 			tea.WithFilter(tui.MouseEventFilter), // Filter mouse events based on focus state
 		)
